@import url("global.css");
@import url("bootstrap/bootstrap.min.css");
@import url("bootstrap/todc-bootstrap.min.css");
@import url("codeMirror/codemirror.css");


#language-selector {
    width: 130px;
}

#code-field {
    padding-top: 15px;
}

#loading {
    display: none;
}

#code-editor {
    border: 0;
    height: 300px;
}

.problem-section {
    padding-top: 5px;
    padding-bottom: 5px;
}

.problem-detail {
    font-size: 15px;
}

.jumbotron {
    text-align: center;
    background-color: transparent;
}

.jumbotron .btn {
    padding: 14px 24px;
    font-size: 21px;
}

.admin-container{
    padding-left: 10px;
    padding-right: 10px;
}

.problem, .sample{
    padding-top: 15px;
}

#loading-gif{
    width: 40px;
    height: 40px;
    display: none;
}

#submit-code-button{
    margin: 10px;
}

li.list-group-item {
    padding: 10px 15px;
    margin-bottom: -1px;
    border: 1px solid #e5e5e5;
}

.panel>.list-group{
    padding: 0 0;
}

<<<<<<< HEAD
.ac-flag{
    color: green;
=======
.CodeMirror{
    min-height: 250px;
    _height:250px;
    height: auto;
}

.CodeMirror-scroll {
  overflow: auto;
  min-height: 250px;
  _height:250px;
  height: auto;
  position: relative;
  outline: none;
>>>>>>> 8b4580d8
}<|MERGE_RESOLUTION|>--- conflicted
+++ resolved
@@ -69,10 +69,10 @@
     padding: 0 0;
 }
 
-<<<<<<< HEAD
-.ac-flag{
+.ac-flag {
     color: green;
-=======
+}
+
 .CodeMirror{
     min-height: 250px;
     _height:250px;
@@ -86,5 +86,5 @@
   height: auto;
   position: relative;
   outline: none;
->>>>>>> 8b4580d8
+
 }