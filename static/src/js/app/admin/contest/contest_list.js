--- conflicted
+++ resolved
@@ -1,7 +1,6 @@
 require(["jquery", "avalon", "csrfToken", "bsAlert", "editor", "datetimePicker", "validator"], function ($, avalon, csrfTokenHeader, bsAlert, editor) {
 
     avalon.ready(function () {
-<<<<<<< HEAD
 
         avalon.vmodels.contestList=null;
 
@@ -12,29 +11,29 @@
                     id:                   vm.contestList[vm.editingContestId-1].id,
                     title:                vm.editTitle,
                     description:          vm.editDescription,
-				    mode:                 vm.editMode,
-				    contest_type:         0,
+                    mode:                 vm.editMode,
+                    contest_type:         0,
                     show_rank:            vm.editShowRank,
                     show_user_submission: vm.editShowSubmission,
                     start_time:           vm.editStartTime,
-					end_time:             vm.editEndTime,
-					visible:              vm.editVisible
-				};
-				if (vm.choseGroupList.length == 0) {
-				    bsAlert("你没有选择参赛用户!");
-				    return false;
-				}
-				if (vm.choseGroupList[0].id == 0) //everyone | public contest
-				    if (vm.password == "")
-				        ajaxData.contest_type = 1;
-				    else{
-				        ajaxData.password = vm.password;
-				    }
-				else { // Add groups info
-				    ajaxData.groups = [];
-				    for (var i = 0; vm.choseGroupList[i]; i++)
-				        ajaxData.groups.push(parseInt(vm.choseGroupList[i].id))
-				}
+                    end_time:             vm.editEndTime,
+                    visible:              vm.editVisible
+                };
+                if (vm.choseGroupList.length == 0) {
+                    bsAlert("你没有选择参赛用户!");
+                    return false;
+                }
+                if (vm.choseGroupList[0].id == 0) //everyone | public contest
+                    if (vm.password == "")
+                        ajaxData.contest_type = 1;
+                    else{
+                        ajaxData.password = vm.password;
+                    }
+                else { // Add groups info
+                    ajaxData.groups = [];
+                    for (var i = 0; vm.choseGroupList[i]; i++)
+                        ajaxData.groups.push(parseInt(vm.choseGroupList[i].id))
+                }
 
 				console.log(ajaxData);
 				$.ajax({                                  // Add contest
@@ -74,12 +73,12 @@
             choseGroupList: [],
             passwordUsable: false,
             keyword: "",
-			editingContestId: 0,
-			editTitle: "",
-			editDescription: "",
-			editProblemList: [],
-			editPassword: "",
-			editStartTime: "",
+            editingContestId: 0,
+            editTitle: "",
+            editDescription: "",
+            editProblemList: [],
+            editPassword: "",
+            editStartTime: "",
             editEndTime: "",
             editMode: "",
             editShowRank: false,
@@ -110,82 +109,36 @@
                 getPageData(page_index);
             },
             showEditContestArea: function (contestId) {
-				if (contestId == vm.editingContestId)
-					vm.editingContestId = 0;
-				else {
-					vm.editingContestId = contestId;
-					vm.editTitle     = vm.contestList[contestId-1].title;
-					vm.editPassword  = vm.contestList[contestId-1].password;
-					vm.editStartTime = vm.contestList[contestId-1].start_time.substring(0,16).replace("T"," ");
-					vm.editEndTime   = vm.contestList[contestId-1].end_time.substring(0,16).replace("T"," ");
-					vm.editMode      = vm.contestList[contestId-1].mode;
-					editVisible      = vm.contestList[contestId-1].visible;
-					vm.editChoseGroupList = [];
-					for (var i = 0; i < vm.contestList[contestId-1].groups.length; i++){
-					    var id = parseInt(vm.contestList[contestId-1].groups[i]);
-					    var index = 0;
-					    for (; vm.groupList[index]; index++) {
-					        if (vm.groupList[index].id == id)
-					            break;
-					    }
-					    vm.groupList[index].chose = true;
-				    	vm.choseGroupList.push({
-				           name:vm.groupList[i].name,
-						    index:index,
-						    id:id
+                if (contestId == vm.editingContestId)
+                    vm.editingContestId = 0;
+                else {
+                    vm.editingContestId = contestId;
+                    vm.editTitle     = vm.contestList[contestId-1].title;
+                    vm.editPassword  = vm.contestList[contestId-1].password;
+                    vm.editStartTime = vm.contestList[contestId-1].start_time.substring(0,16).replace("T"," ");
+                    vm.editEndTime   = vm.contestList[contestId-1].end_time.substring(0,16).replace("T"," ");
+                    vm.editMode      = vm.contestList[contestId-1].mode;
+                    editVisible      = vm.contestList[contestId-1].visible;
+                    vm.editChoseGroupList = [];
+                    for (var i = 0; i < vm.contestList[contestId-1].groups.length; i++){
+                        var id = parseInt(vm.contestList[contestId-1].groups[i]);
+                        var index = 0;
+                        for (; vm.groupList[index]; index++) {
+                            if (vm.groupList[index].id == id)
+                                break;
+                        }
+                        vm.groupList[index].chose = true;
+                        vm.choseGroupList.push({
+                            name:vm.groupList[i].name,
+                            index:index,
+                            id:id
                         });
-=======
-        if (avalon.vmodels.contestList) {
-            vm = avalon.vmodels.contestList;
-            vm.editingContest = 0;
-        }
-        else {
-            var vm = avalon.define({
-                $id: "contestList",
-                contestList: [],
-                previousPage: 0,
-                nextPage: 0,
-                page: 1,
-                totalPage: 1,
-                group: "-1",
-                groupList: [],
-                keyword: "",
-                editingContestId: 0,
-                editTitle: "",
-                editProblemList: [],
-                editPassword: "",
-                editStartTime: "",
-                editEndTime: "",
-                editMode: "",
-                editShowRank: false,
-                editShowSubmission: false,
-                editProblemList: [],
-                editingProblemId: 0,
-                editSamples: [],
-                editTestCaseList: [],
-                editChoseGroupList: [],
-                modelNameList: ["ACM", "AC总数", "分数"],
-                contestTypeNameList: ["小组赛", "公开赛", "有密码保护的公开赛"],
-                getNext: function () {
-                    if (!vm.nextPage)
-                        return;
-                    getPageData(vm.page + 1);
-                },
-                getPrevious: function () {
-                    if (!vm.previousPage)
-                        return;
-                    getPageData(vm.page - 1);
-                },
-                getBtnClass: function (btn) {
-                    if (btn == "next") {
-                        return vm.nextPage ? "btn btn-primary" : "btn btn-primary disabled";
->>>>>>> 86d33dd9
                     }
                     vm.editShowRank = vm.contestList[contestId-1].show_rank;
                     vm.editShowSubmission = vm.contestList[contestId-1].show_user_submission;
                     editor("#editor").setValue(vm.contestList[contestId-1].description);
                     vm.editingProblemContestIndex = 0;
-			    }
+                }
             },
             showEditProblemArea: function(contestId) {
                 if (vm.editingProblemContestIndex == contestId) {
@@ -235,7 +188,6 @@
                     vm.groupList[vm.choseGroupList[groupIndex].index].chose = false;
                     vm.choseGroupList.remove(vm.choseGroupList[groupIndex]);
                 },
-<<<<<<< HEAD
             add_problem: function () {
                 vm.$fire("up!showContestProblemPage", 0, vm.contestList[vm.editingProblemContestIndex-1].id);
             },
@@ -247,37 +199,6 @@
         getPageData(1);
         vm.editingContestId = 0;
         vm.editingProblemContestIndex = 0;
-=======
-                showEditContestArea: function (contestId) {
-                    if (contestId == vm.editingContestId)
-                        vm.editingContestId = 0;
-                    else {
-                        vm.editingContestId = contestId;
-                        vm.editTitle = vm.contestList[contestId - 1].title;
-                        vm.editEndTime = vm.contestList[contestId - 1].end_time;
-                        vm.editPassword = vm.contestList[contestId - 1].password;
-                        vm.editStartTime = vm.contestList[contestId - 1].start_time;
-                        vm.editMode = vm.contestList[contestId - 1].mode;
-                        vm.editChoseGroupList = [];
-                        //= vm.contestList[contestId-1].group;//
-                        /*for (var key in vm.contestList[contestId-1].groups){
-                         var id = parseInt(vm.contestList[contestId-1].groups);
-                         for ()
-                         vm.editChoseGroupList.push({
-                         name:vm.groupList[vm.group].name,
-                         index:index,
-                         id:parseInt(vm.contestList[contestId-1].groups)
-                         });
-                         }*/
-                        vm.editShowRank = vm.contestList[contestId - 1].show_rank;
-                        vm.editShowSubmission = vm.contestList[contestId - 1].show_user_submission;
-                        //vm.editProblemList    = vm.contestList[contestId-1].problems
-                        editor("#editor").setValue(vm.contestList[contestId - 1].description);
-                        vm.editingProblemList = vm.contestList[contestId - 1].problemList;
-                    }
-                }
-            });
->>>>>>> 86d33dd9
 
         //init time picker
         $("#contest_start_time").datetimepicker({
@@ -315,23 +236,13 @@
                 }
             });
         }
-<<<<<<< HEAD
         // Get group list
         $.ajax({  // Get current user type
             url: "/api/user/",
-=======
-
-        var isSuperAdmin = true;
-
-        $.ajax({      //用于获取该用户创建的所有小组的ajax请求
-
-            url: "/api/admin/group/",
->>>>>>> 86d33dd9
             method: "get",
             dataType: "json",
             success: function (data) {
                 if (!data.code) {
-<<<<<<< HEAD
                     if (data.data.admin_type == 2) { // Is super user
                         vm.isGlobal = true;
 						vm.groupList.push({id:0,name:"所有人",chose:false});
@@ -363,23 +274,6 @@
         });
 
 
-=======
-                    if (!data.data.length) {
-                        bsAlert("您的用户权限只能创建组内比赛，但是您还没有创建过小组");
-                        return;
-                    }
-                    for (var i = 0; i < data.data.length; i++) {
-                        var item = data.data[i];
-                        item["chose"] = false;
-                        vm.groupList.push(item);
-                    }
-                }
-                else {
-                    bsAlert(data.data);
-                }
-            }
-        });
->>>>>>> 86d33dd9
     });
     avalon.scan();
 });