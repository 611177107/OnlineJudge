# coding=utf-8
import json
import redis
from django.shortcuts import render
from django.core.paginator import Paginator

from rest_framework.views import APIView

from judge.judger_controller.tasks import judge
from judge.judger_controller.settings import redis_config

from account.decorators import login_required
from account.models import SUPER_ADMIN

from contest.decorators import check_user_contest_permission
from problem.models import Problem
from contest.models import Contest, ContestProblem

from utils.shortcuts import serializer_invalid_response, error_response, success_response, error_page, paginate
from submission.models import Submission
from .serializers import CreateContestSubmissionSerializer
from submission.serializers import SubmissionSerializer


class ContestSubmissionAPIView(APIView):
    @check_user_contest_permission
    def post(self, request):
        """
        创建比赛的提交
        ---
        request_serializer: CreateContestSubmissionSerializer
        """
        serializer = CreateContestSubmissionSerializer(data=request.data)
        if serializer.is_valid():
            data = serializer.data
            contest = Contest.objects.get(id=data["contest_id"])
            try:
                problem = ContestProblem.objects.get(contest=contest, id=data["problem_id"])
                # 更新题目提交计数器
                problem.total_submit_number += 1
                problem.save()
            except ContestProblem.DoesNotExist:
                return error_response(u"题目不存在")
            submission = Submission.objects.create(user_id=request.user.id, language=int(data["language"]),
                                                   contest_id=contest.id, code=data["code"], problem_id=problem.id)
            try:
                judge.delay(submission.id, problem.time_limit, problem.memory_limit, problem.test_case_id)
            except Exception:
                return error_response(u"提交判题任务失败")
            # 增加redis 中判题队列长度的计数器
            r = redis.Redis(host=redis_config["host"], port=redis_config["port"], db=redis_config["db"])
            r.incr("judge_queue_length")
            return success_response({"submission_id": submission.id})
        else:
            return serializer_invalid_response(serializer)


@login_required
def contest_problem_my_submissions_list_page(request, contest_id, contest_problem_id):
    """
    我比赛单个题目的所有提交列表
    """
    try:
        Contest.objects.get(id=contest_id)
    except Contest.DoesNotExist:
        return error_page(request, u"比赛不存在")
    try:
        contest_problem = ContestProblem.objects.get(id=contest_problem_id, visible=True)
    except ContestProblem.DoesNotExist:
        return error_page(request, u"比赛问题不存在")
    submissions = Submission.objects.filter(user_id=request.user.id, problem_id=contest_problem.id).order_by(
        "-create_time"). \
        values("id", "result", "create_time", "accepted_answer_time", "language")
    return render(request, "oj/contest/my_submissions_list.html",
                  {"submissions": submissions, "problem": contest_problem})


@login_required
def contest_problem_submissions_list_page(request, contest_id, page=1):
    """
    单个比赛中的所有提交（包含自己和别人，自己可查提交结果，其他人不可查）
    """
    try:
        contest = Contest.objects.get(id=contest_id)
    except Contest.DoesNotExist:
        return error_page(request, u"比赛不存在")
    # 以下是本场比赛中所有的提交
    submissions = Submission.objects.filter(contest_id=contest_id). \
        values("id", "contest_id", "problem_id", "result", "create_time", "accepted_answer_time", "language", "user_id").order_by("-create_time")
    language = request.GET.get("language", None)
    filter = None
    if language:
        submissions = submissions.filter(language=int(language))
        filter = {"name": "language", "content": language}
    result = request.GET.get("result", None)
    if result:
        submissions = submissions.filter(result=int(result))
        filter = {"name": "result", "content": result}
    paginator = Paginator(submissions, 20)

    # 为查询题目标题创建新字典
    title = {}
    contest_problems = ContestProblem.objects.filter(contest=contest)
    for item in contest_problems:
        title[item.id] = item.title
    for item in submissions:
        item['title'] = title[item['problem_id']]

    try:
        current_page = paginator.page(int(page))
    except Exception:
        return error_page(request, u"不存在的页码")
    previous_page = next_page = None
    try:
        previous_page = current_page.previous_page_number()
    except Exception:
        pass
    try:
        next_page = current_page.next_page_number()
    except Exception:
        pass
<<<<<<< HEAD

    # 如果该用户是超级管理员那么他可以查看所有的提交记录详情
    if request.user.admin_type > 1:
        return render(request, "oj/contest/submissions_list_admin.html",
                      {"submissions": current_page, "page": int(page),
                       "previous_page": previous_page, "next_page": next_page, "start_id": int(page) * 20 - 20,
                       "contest": contest})
=======
>>>>>>> a3cbe157
    return render(request, "oj/contest/submissions_list.html",
                  {"submissions": current_page, "page": int(page),
                   "previous_page": previous_page, "next_page": next_page, "start_id": int(page) * 20 - 20,
                   "contest": contest, "filter":filter})


class ContestSubmissionAdminAPIView(APIView):
    def get(self, request):
        """
        查询比赛提交,单个比赛题目提交的adminAPI
        ---
        response_serializer: SubmissionSerializer
        """
        problem_id = request.GET.get("problem_id", None)
        contest_id = request.GET.get("contest_id", None)
        if contest_id:
            try:
                contest = Contest.objects.get(pk=contest_id)
            except Contest.DoesNotExist:
                return error_response(u"比赛不存在!")
            if request.user.admin_type != SUPER_ADMIN and contest.created_by != request.user:
                return error_response(u"您无权查看该信息!")
            submissions = Submission.objects.filter(contest_id=contest_id).order_by("-create_time")
        else:
            if problem_id:
                try:
                    contest_problem = ContestProblem.objects.get(pk=problem_id)
                except ContestProblem.DoesNotExist:
                    return error_response(u"问题不存在!")
                if request.user.admin_type != SUPER_ADMIN and contest_problem.contest.created_by != request.user:
                    return error_response(u"您无权查看该信息!")
                submissions = Submission.objects.filter(contest_id=contest_problem.contest_id).order_by("-create_time")
            else:
                return error_response(u"参数错误!")
        if problem_id:
            submissions = submissions.filter(problem_id=problem_id)
        return paginate(request, submissions, SubmissionSerializer)<|MERGE_RESOLUTION|>--- conflicted
+++ resolved
@@ -119,7 +119,6 @@
         next_page = current_page.next_page_number()
     except Exception:
         pass
-<<<<<<< HEAD
 
     # 如果该用户是超级管理员那么他可以查看所有的提交记录详情
     if request.user.admin_type > 1:
@@ -127,8 +126,7 @@
                       {"submissions": current_page, "page": int(page),
                        "previous_page": previous_page, "next_page": next_page, "start_id": int(page) * 20 - 20,
                        "contest": contest})
-=======
->>>>>>> a3cbe157
+
     return render(request, "oj/contest/submissions_list.html",
                   {"submissions": current_page, "page": int(page),
                    "previous_page": previous_page, "next_page": next_page, "start_id": int(page) * 20 - 20,
