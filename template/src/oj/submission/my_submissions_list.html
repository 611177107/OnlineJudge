--- conflicted
+++ resolved
@@ -46,11 +46,7 @@
             </thead>
             <tbody>
             {% for item in submissions %}
-<<<<<<< HEAD
-            <tr class="{{ item.result|translate_result_class }}">
-=======
             <tr>
->>>>>>> a4433a1c
                 <th scope="row"><a href="/submission/{{ item.id }}/" id="id_{{ forloop.counter }}">
                     {{ forloop.counter |add:start_id }}</a></th>
                 <td>{{ item.create_time }}</td>
