# coding=utf-8
import os

BASE_DIR = os.path.dirname(os.path.dirname(os.path.abspath(__file__)))


# 下面是需要自己修改的
LOG_PATH = "log/"

# 注意这是web 服务器访问的地址，判题端访问的地址不一定一样，因为可能不在一台机器上
DATABASES = {
    'default': {
        'ENGINE': 'django.db.backends.sqlite3',
        'NAME': os.path.join(BASE_DIR, 'db.sqlite3'),
    },
    # submission 的 name 和 engine 请勿修改，其他代码会用到
    'submission': {
        'NAME': 'oj_submission',
        'ENGINE': 'django.db.backends.mysql',
        'HOST': "121.42.32.129",
        'PORT': 3306,
        'USER': 'root',
        'PASSWORD': 'mypwd',
        'CONN_MAX_AGE': 0.1,
    }
}

DEBUG = True

# 同理 这是 web 服务器的上传路径
TEST_CASE_DIR = os.path.join(BASE_DIR, 'test_case/')

<<<<<<< HEAD
DATABASE_ROUTERS = ['oj.db_router.DBRouter']


ALLOWED_HOSTS = []
=======
ALLOWED_HOSTS = []
>>>>>>> eb07e830
<|MERGE_RESOLUTION|>--- conflicted
+++ resolved
@@ -30,11 +30,7 @@
 # 同理 这是 web 服务器的上传路径
 TEST_CASE_DIR = os.path.join(BASE_DIR, 'test_case/')
 
-<<<<<<< HEAD
-DATABASE_ROUTERS = ['oj.db_router.DBRouter']
+ALLOWED_HOSTS = []
 
 
-ALLOWED_HOSTS = []
-=======
-ALLOWED_HOSTS = []
->>>>>>> eb07e830
+ALLOWED_HOSTS = []