# coding=utf-8
"""
Django settings for oj project.

Generated by 'django-admin startproject' using Django 1.8.

For more information on this file, see
https://docs.djangoproject.com/en/1.8/topics/settings/

For the full list of settings and their values, see
https://docs.djangoproject.com/en/1.8/ref/settings/
"""

# Build paths inside the project like this: os.path.join(BASE_DIR, ...)
import os

# 判断运行环境
ENV = os.environ.get("oj_env", "local")

if ENV == "local":
    from .local_settings import *
elif ENV == "server":
    from .server_settings import *

BROKER_BACKEND = "redis"
CELERY_ACCEPT_CONTENT = ['json']
CELERY_TASK_SERIALIZER = 'json'
CELERY_RESULT_SERIALIZER = 'json'


BASE_DIR = os.path.dirname(os.path.dirname(os.path.abspath(__file__)))


# Quick-start development settings - unsuitable for production
# See https://docs.djangoproject.com/en/1.8/howto/deployment/checklist/

# SECURITY WARNING: keep the secret key used in production secret!
SECRET_KEY = 'hzfp^8mbgapc&x%$#xv)0=t8s7_ilingw(q3!@h&2fty6v6fxz'


# Application definition

INSTALLED_APPS = (
    'django.contrib.auth',
    'django.contrib.contenttypes',
    'django.contrib.sessions',
    'django.contrib.messages',
    'django.contrib.staticfiles',

    'account',
    'announcement',
    'utils',
    'group',
    'problem',
    'admin',
    'submission',
    'contest',
<<<<<<< HEAD
    'mail',
    'judge',
    'judge_dispatcher',
=======
>>>>>>> 84ad8635

    'rest_framework',
    'huey.djhuey',
)

if DEBUG:
    INSTALLED_APPS += (
        # 'debug_toolbar',
        'rest_framework_swagger',
    )

MIDDLEWARE_CLASSES = (
    'django.contrib.sessions.middleware.SessionMiddleware',
    'django.middleware.common.CommonMiddleware',
    'django.middleware.csrf.CsrfViewMiddleware',
    'django.contrib.auth.middleware.AuthenticationMiddleware',
    'django.contrib.auth.middleware.SessionAuthenticationMiddleware',
    'django.contrib.messages.middleware.MessageMiddleware',
    'django.middleware.clickjacking.XFrameOptionsMiddleware',
    'django.middleware.security.SecurityMiddleware',
    'admin.middleware.AdminRequiredMiddleware',
    'account.middleware.SessionSecurityMiddleware'
)

ROOT_URLCONF = 'oj.urls'

TEMPLATES = [
    {
        'BACKEND': 'django.template.backends.django.DjangoTemplates',
        'DIRS': TEMPLATE_DIRS,
        'APP_DIRS': True,
        'OPTIONS': {
            'context_processors': [
                'django.template.context_processors.debug',
                'django.template.context_processors.request',
                'django.contrib.auth.context_processors.auth',
                'django.contrib.messages.context_processors.messages',
            ],
        },
    },
]

WSGI_APPLICATION = 'oj.wsgi.application'

# Internationalization
# https://docs.djangoproject.com/en/1.8/topics/i18n/

LANGUAGE_CODE = 'zh-hans'

TIME_ZONE = 'Asia/Shanghai'

USE_I18N = False

USE_L10N = True

USE_TZ = True


# Static files (CSS, JavaScript, Images)
# https://docs.djangoproject.com/en/1.8/howto/static-files/

STATIC_URL = '/static/'

AUTH_USER_MODEL = 'account.User'

LOG_PATH = "log/"

LOGGING = {
    'version': 1,
    'disable_existing_loggers': True,
    'formatters': {
        'standard': {
            'format': '%(asctime)s [%(threadName)s:%(thread)d] [%(name)s:%(lineno)d] [%(module)s:%(funcName)s] [%(levelname)s]- %(message)s'}
        # 日志格式
    },
    'handlers': {
        'django_error': {
            'level': 'DEBUG',
            'class': 'logging.handlers.RotatingFileHandler',
            'filename': LOG_PATH + 'django.log',
            'formatter': 'standard'
        },
        'app_info': {
            'level': 'DEBUG',
            'class': 'logging.handlers.RotatingFileHandler',
            'filename': LOG_PATH + 'app_info.log',
            'formatter': 'standard'
        },
        'console': {
            'level': 'DEBUG',
            'class': 'logging.StreamHandler',
            'formatter': 'standard'
        }
    },
    'loggers': {
        'app_info': {
            'handlers': ['app_info', "console"],
            'level': 'DEBUG',
            'propagate': True
        },
        'django.request': {
            'handlers': ['django_error', 'console'],
            'level': 'DEBUG',
            'propagate': True,
        },
        'django.db.backends': {
            'handlers': ['console'],
            'level': 'ERROR',
            'propagate': True,
        }
    },
}

if DEBUG:
    REST_FRAMEWORK = {
        'TEST_REQUEST_DEFAULT_FORMAT': 'json'
    }
else:
    REST_FRAMEWORK = {
        'TEST_REQUEST_DEFAULT_FORMAT': 'json',
        'DEFAULT_RENDERER_CLASSES': (
            'rest_framework.renderers.JSONRenderer',
        )
    }

DATABASE_ROUTERS = ['oj.db_router.DBRouter']

TEST_CASE_DIR = os.path.join(BASE_DIR, 'test_case/')

IMAGE_UPLOAD_DIR = os.path.join(BASE_DIR, 'upload/')

WEBSITE_INFO = {"website_name": "qduoj",
<<<<<<< HEAD
                "website_footer": u"青岛大学信息工程学院 创新实验室",
                "url": "https://qduoj.com"}

HUEY = {
    'backend': 'huey.backends.redis_backend',
    'name': 'task_queue',
    'connection': {'host': REDIS_QUEUE["host"], 'port': REDIS_QUEUE["port"], 'db': REDIS_QUEUE["db"]},
    'always_eager': False, # Defaults to False when running via manage.py run_huey
    # Options to pass into the consumer when running ``manage.py run_huey``
    'consumer_options': {'workers': 50},
}
=======
                "website_footer": u"青岛大学信息工程学院 创新实验室 <a href=\"http://www.miibeian.gov.cn/\">京ICP备15062075号-1</a>",
                "url": "https://qduoj.com"}

SMTP_CONFIG = {"smtp_server": "smtp.mxhichina.com",
               "email": "noreply@qduoj.com",
               "password": os.environ.get("smtp_password", "111111"),
               "tls": False}
>>>>>>> 84ad8635
<|MERGE_RESOLUTION|>--- conflicted
+++ resolved
@@ -55,12 +55,8 @@
     'admin',
     'submission',
     'contest',
-<<<<<<< HEAD
-    'mail',
     'judge',
     'judge_dispatcher',
-=======
->>>>>>> 84ad8635
 
     'rest_framework',
     'huey.djhuey',
@@ -112,7 +108,7 @@
 
 TIME_ZONE = 'Asia/Shanghai'
 
-USE_I18N = False
+USE_I18N = True
 
 USE_L10N = True
 
@@ -193,9 +189,9 @@
 IMAGE_UPLOAD_DIR = os.path.join(BASE_DIR, 'upload/')
 
 WEBSITE_INFO = {"website_name": "qduoj",
-<<<<<<< HEAD
-                "website_footer": u"青岛大学信息工程学院 创新实验室",
+                "website_footer": u"青岛大学信息工程学院 创新实验室 <a href=\"http://www.miibeian.gov.cn/\">京ICP备15062075号-1</a>",
                 "url": "https://qduoj.com"}
+
 
 HUEY = {
     'backend': 'huey.backends.redis_backend',
@@ -205,12 +201,9 @@
     # Options to pass into the consumer when running ``manage.py run_huey``
     'consumer_options': {'workers': 50},
 }
-=======
-                "website_footer": u"青岛大学信息工程学院 创新实验室 <a href=\"http://www.miibeian.gov.cn/\">京ICP备15062075号-1</a>",
-                "url": "https://qduoj.com"}
+
 
 SMTP_CONFIG = {"smtp_server": "smtp.mxhichina.com",
                "email": "noreply@qduoj.com",
                "password": os.environ.get("smtp_password", "111111"),
                "tls": False}
->>>>>>> 84ad8635
